--- conflicted
+++ resolved
@@ -1,14 +1,9 @@
 use dexter::asset:: {AssetInfo,Asset};
 use dexter::vault::{
-<<<<<<< HEAD
     ConfigResponse, ExecuteMsg, InstantiateMsg, PoolConfig, PoolType, QueryMsg, PoolInfo,FeeInfo
 };
 use dexter::pool::{
     Config, CumulativePricesResponse, self
-=======
-    Config, ConfigResponse, Cw20HookMsg, ExecuteMsg, InstantiateMsg, MigrateMsg,
-    PoolConfigResponse, PoolInfo, PoolInfoResponse, PoolType, QueryMsg, SingleSwapRequest, FeeInfo,
->>>>>>> 703b4280
 };
 use dexter::pool::InstantiateMsg as poolInstantiateMsg;
 
@@ -24,14 +19,9 @@
     BasicApp::default()
 }
 
-<<<<<<< HEAD
 
 fn store_vault_code(app: &mut TerraApp) -> u64 {
     let factory_contract = Box::new(
-=======
-fn store_vault_code(app: &mut TerraApp) -> u64 {
-    let vault_contract = Box::new(
->>>>>>> 703b4280
         ContractWrapper::new_with_empty(
             dexter_vault::contract::execute,
             dexter_vault::contract::instantiate,
@@ -40,7 +30,7 @@
         .with_reply_empty(dexter_vault::contract::reply),
     );
 
-    app.store_code(vault_contract)
+    app.store_code(factory_contract)
 }
 
 fn store_pool_code(app: &mut TerraApp) -> u64 {
@@ -50,11 +40,7 @@
             dexter_vault::contract::instantiate,
             dexter_vault::contract::query,
         )
-<<<<<<< HEAD
         .with_reply_empty(dexter_vault::contract::reply),
-=======
-        .with_reply_empty(dexter::pool::contract::reply),
->>>>>>> 703b4280
     );
 
     app.store_code(pool_contract)
@@ -75,11 +61,7 @@
 
     let owner = Addr::unchecked("owner");
 
-<<<<<<< HEAD
     let vault_code_id = store_pool_code(&mut app);
-=======
-    let vault_code_id = store_vault_code(&mut app);
->>>>>>> 703b4280
 
     let pool_configs = vec![PoolConfig {
         code_id: 321,
@@ -103,7 +85,7 @@
             Addr::unchecked(owner.clone()),
             &msg,
             &[],
-            "vault",
+            "factory",
             None,
         )
         .unwrap();
@@ -184,11 +166,7 @@
 }
 
 fn instantiate_contract(app: &mut TerraApp, owner: &Addr, lp_token_code_id: u64) -> Addr {
-<<<<<<< HEAD
     let pool_code_id = store_pool_code(app);
-=======
-    let pair_code_id = store_pair_code(app);
->>>>>>> 703b4280
     let vault_code_id = store_vault_code(app);
 
     let pool_configs = vec![PoolConfig {
@@ -213,13 +191,12 @@
         owner.to_owned(),
         &msg,
         &[],
-        "vault",
+        "factory",
         None,
     )
     .unwrap()
 }
 
-<<<<<<< HEAD
 fn instantiate_pool(mut router: &mut TerraApp, owner: &Addr) -> Addr {
     let token_contract_code_id = store_token_code(&mut router);
 
@@ -299,8 +276,6 @@
 
     pool
 }
-=======
->>>>>>> 703b4280
 
 
 #[test]
@@ -397,11 +372,7 @@
         .wrap()
         .query_wasm_smart(
             vault_instance.clone(),
-<<<<<<< HEAD
             &QueryMsg::PoolInfo {
-=======
-            &QueryMsg::Pool {
->>>>>>> 703b4280
                 asset_infos: asset_infos.clone(),
             },
         )
@@ -409,7 +380,6 @@
 
     // in multitest, contract names are named in the order in which contracts are created.
     assert_eq!("contract0", vault_instance.to_string());
-<<<<<<< HEAD
     assert_eq!("contract3", res.pool_addr.to_string());
     assert_eq!("contract4", res.lp_token_addr.to_string());
 }
@@ -521,15 +491,25 @@
     let res = router
         .execute_contract(alice_address.clone(), pool_instance.clone(), &msg, &coins)
         .unwrap();
-=======
-    assert_eq!("contract3", res.contract_addr.to_string());
-    assert_eq!("contract4", res.liquidity_token.to_string());
-}
-
->>>>>>> 703b4280
-
-
-<<<<<<< HEAD
+
+    assert_eq!(
+        res.events[1].attributes[1],
+        attr("action", "provide_liquidity")
+    );
+    assert_eq!(res.events[1].attributes[3], attr("receiver", "bob"),);
+    assert_eq!(
+        res.events[1].attributes[4],
+        attr("assets", "100uusd, 100uluna")
+    );
+    assert_eq!(
+        res.events[1].attributes[5],
+        attr("share", 50u128.to_string())
+    );
+    assert_eq!(res.events[3].attributes[1], attr("action", "mint"));
+    assert_eq!(res.events[3].attributes[2], attr("to", "bob"));
+    assert_eq!(res.events[3].attributes[3], attr("amount", 50.to_string()));
+}
+
 fn provide_liquidity_msg(
     uusd_amount: Uint128,
     uluna_amount: Uint128,
@@ -554,170 +534,17 @@
         auto_stake: None,
         receiver,
     };
-=======
->>>>>>> 703b4280
-
-
-// fn test_provide_and_withdraw_liquidity() {
-//     let owner = Addr::unchecked("owner");
-//     let alice_address = Addr::unchecked("alice");
-//     let mut router = TerraApp::new(|router, _, storage| {
-//         // initialization moved to App construction
-//         router
-//             .bank
-//             .init_balance(
-//                 storage,
-//                 &alice_address,
-//                 vec![
-//                     Coin {
-//                         denom: "uusd".to_string(),
-//                         amount: Uint128::new(233u128),
-//                     },
-//                     Coin {
-//                         denom: "uluna".to_string(),
-//                         amount: Uint128::new(200u128),
-//                     },
-//                 ],
-//             )
-//             .unwrap();
-//         router
-//             .bank
-//             .init_balance(
-//                 storage,
-//                 &owner,
-//                 vec![
-//                     Coin {
-//                         denom: "uusd".to_string(),
-//                         amount: Uint128::new(100_000000u128),
-//                     },
-//                     Coin {
-//                         denom: "uluna".to_string(),
-//                         amount: Uint128::new(100_000000u128),
-//                     },
-//                 ],
-//             )
-//             .unwrap()
-//     });
-
-//     // Init pair
-//     let pool_instance = instantiate_pool(&mut router, &owner);
-
-//     let res: Result<PoolInfo, _> = router.wrap().query(&QueryRequest::Wasm(WasmQuery::Smart {
-//         contract_addr: pair_instance.to_string(),
-//         msg: to_binary(&QueryMsg::Pool {}).unwrap(),
-//     }));
-//     let res = res.unwrap();
-
-//     assert_eq!(
-//         res.asset_infos,
-//         [
-//             AssetInfo::NativeToken {
-//                 denom: "uusd".to_string(),
-//             },
-//             AssetInfo::NativeToken {
-//                 denom: "uluna".to_string(),
-//             },
-//         ],
-//     );
-
-//     // When dealing with native tokens transfer should happen before contract call, which cw-multitest doesn't support
-//     router
-//         .send_tokens(
-//             owner.clone(),
-//             pair_instance.clone(),
-//             &[coin(100, "uusd"), coin(100, "uluna")],
-//         )
-//         .unwrap();
-
-//     // Provide liquidity
-//     let (msg, coins) = provide_liquidity_msg(Uint128::new(100), Uint128::new(100), None);
-//     let res = router
-//         .execute_contract(alice_address.clone(), pool_instance.clone(), &msg, &coins)
-//         .unwrap();
-
-//     assert_eq!(
-//         res.events[1].attributes[1],
-//         attr("action", "provide_liquidity")
-//     );
-//     assert_eq!(res.events[1].attributes[3], attr("receiver", "alice"),);
-//     assert_eq!(
-//         res.events[1].attributes[4],
-//         attr("assets", "100uusd, 100uluna")
-//     );
-//     assert_eq!(
-//         res.events[1].attributes[5],
-//         attr("share", 100u128.to_string())
-//     );
-//     assert_eq!(res.events[3].attributes[1], attr("action", "mint"));
-//     assert_eq!(res.events[3].attributes[2], attr("to", "alice"));
-//     assert_eq!(
-//         res.events[3].attributes[3],
-//         attr("amount", 100u128.to_string())
-//     );
-
-//     // Provide liquidity for receiver
-//     let (msg, coins) = provide_liquidity_msg(
-//         Uint128::new(100),
-//         Uint128::new(100),
-//         Some("bob".to_string()),
-//     );
-//     let res = router
-//         .execute_contract(alice_address.clone(), pair_instance.clone(), &msg, &coins)
-//         .unwrap();
-
-//     assert_eq!(
-//         res.events[1].attributes[1],
-//         attr("action", "provide_liquidity")
-//     );
-//     assert_eq!(res.events[1].attributes[3], attr("receiver", "bob"),);
-//     assert_eq!(
-//         res.events[1].attributes[4],
-//         attr("assets", "100uusd, 100uluna")
-//     );
-//     assert_eq!(
-//         res.events[1].attributes[5],
-//         attr("share", 50u128.to_string())
-//     );
-//     assert_eq!(res.events[3].attributes[1], attr("action", "mint"));
-//     assert_eq!(res.events[3].attributes[2], attr("to", "bob"));
-//     assert_eq!(res.events[3].attributes[3], attr("amount", 50.to_string()));
-// }
-
-// fn provide_liquidity_msg(
-//     uusd_amount: Uint128,
-//     uluna_amount: Uint128,
-//     receiver: Option<String>,
-// ) -> (ExecuteMsg, [Coin; 2]) {
-//     let msg = ExecuteMsg::ProvideLiquidity {
-//         assets: [
-//             Asset {
-//                 info: AssetInfo::NativeToken {
-//                     denom: "uusd".to_string(),
-//                 },
-//                 amount: uusd_amount.clone(),
-//             },
-//             Asset {
-//                 info: AssetInfo::NativeToken {
-//                     denom: "uluna".to_string(),
-//                 },
-//                 amount: uluna_amount.clone(),
-//             },
-//         ],
-//         slippage_tolerance: None,
-//         auto_stake: None,
-//         receiver,
-//     };
-
-//     let coins = [
-//         Coin {
-//             denom: "uluna".to_string(),
-//             amount: uluna_amount.clone(),
-//         },
-//         Coin {
-//             denom: "uusd".to_string(),
-//             amount: uusd_amount.clone(),
-//         },
-//     ];
-
-//     (msg, coins)
-// }+
+    let coins = [
+        Coin {
+            denom: "uluna".to_string(),
+            amount: uluna_amount.clone(),
+        },
+        Coin {
+            denom: "uusd".to_string(),
+            amount: uusd_amount.clone(),
+        },
+    ];
+
+    (msg, coins)
+}