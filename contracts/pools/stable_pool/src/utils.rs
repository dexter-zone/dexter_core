use cosmwasm_std::{Decimal, Decimal256, Deps, Env, StdResult, Storage, Uint128};

use dexter::asset::{Decimal256Ext, DecimalAsset};
use dexter::helper::decimal_to_decimal256;
use dexter::vault::FEE_PRECISION;

use crate::error::ContractError;
use crate::math::{calc_spot_price, calc_y};
use crate::state::{MathConfig, CONFIG};
use crate::state::{get_precision, Twap};

// --------x--------x--------x--------x--------x--------x--------x--------x---------
// --------x--------x SWAP :: Offer and Ask amount computations  x--------x---------
// --------x--------x--------x--------x--------x--------x--------x--------x---------

/// ## Description
///  Returns the result of a swap, if errors then returns [`ContractError`].
///
/// ## Params
/// * **config** is an object of type [`Config`].
/// * **offer_asset** is an object of type [`Asset`]. This is the asset that is being offered.
/// * **offer_pool** is an object of type [`DecimalAsset`]. This is the pool of offered asset.
/// * **ask_pool** is an object of type [`DecimalAsset`]. This is the asked asset.
/// * **pools** is an array of [`DecimalAsset`] type items. These are the assets available in the pool.
pub(crate) fn compute_swap(
    storage: &dyn Storage,
    env: &Env,
    math_config: &MathConfig,
    offer_asset: &DecimalAsset,
    offer_pool: &DecimalAsset,
    ask_pool: &DecimalAsset,
    pools: &[DecimalAsset],
    ask_asset_scaling_factor: Decimal256,
) -> StdResult<Uint128> {
    // get ask asset precision
    let ask_asset_precision = get_precision(storage, &ask_pool.info)?;
    
    let new_ask_pool = calc_y(
        &offer_asset,
        &ask_pool.info,
        offer_pool.amount + offer_asset.amount,
        pools,
        compute_current_amp(math_config, env)?,
        ask_asset_precision,
    )?;

    let return_amount = ask_pool.amount.to_uint128_with_precision(ask_asset_precision)?.checked_sub(new_ask_pool)?;
    let return_amount_without_scaling_factor = Decimal256::with_precision(return_amount, ask_asset_precision as u32)?
        .without_scaling_factor(ask_asset_scaling_factor)?
        .to_uint128_with_precision(ask_asset_precision)?;

    Ok(return_amount_without_scaling_factor)
}

/// ## Description
/// Returns an amount of offer assets for a specified amount of ask assets.
/// ## Params
/// * **offer_pool** is an object of type [`Uint128`]. This is the total amount of offer assets in the pool.
/// * **offer_precision** is an object of type [`u8`]. This is the token precision used for the offer amount.
/// * **ask_pool** is an object of type [`Uint128`]. This is the total amount of ask assets in the pool.
/// * **ask_precision** is an object of type [`u8`]. This is the token precision used for the ask amount.
/// * **ask_amount** is an object of type [`Uint128`]. This is the amount of ask assets to swap to.
/// * **commission_rate** is an object of type [`Decimal`]. This is the total amount of fees charged for the swap.
pub(crate) fn compute_offer_amount(
    storage: &dyn Storage,
    env: &Env,
    math_config: &MathConfig,
    ask_asset: &DecimalAsset,
    offer_pool: &DecimalAsset,
    ask_pool: &DecimalAsset,
    pools: &[DecimalAsset],
    commission_rate: u16,
    _ask_asset_scaling_factor: Decimal256,
    offer_asset_scaling_factor: Decimal256,
) -> StdResult<(Uint128, Uint128)> {
    let offer_precision = get_precision(storage, &offer_pool.info)?;

    let one_minus_commission = Decimal256::one()
        - decimal_to_decimal256(Decimal::from_ratio(commission_rate, FEE_PRECISION))?;
    let inv_one_minus_commission = Decimal256::one() / one_minus_commission;

    // New offer pool amount here is returned with the greatest precision.
    // To get the corresponding uin1t128 value, we need to make sure we use the greatest precision.
    let new_offer_pool = calc_y(
        &ask_pool,
        &offer_pool.info,
        ask_pool.amount - ask_asset.amount,
        &pools,
        compute_current_amp(&math_config, &env)?,
        Decimal256::DECIMAL_PLACES as u8,
    )?;

    // offer_amount = new_offer_pool - offer_pool
    let offer_amount_with_scaling_factor_gp = new_offer_pool.checked_sub(
        offer_pool
            .amount
            .to_uint128_with_precision(Decimal256::DECIMAL_PLACES)?,
    )?;

    // Since we received the offer amount with the greatest precision, we need to scale it create the Decimal256 value with the greatest precision only.
    let offer_amount_without_scaling_factor = Decimal256::with_precision(offer_amount_with_scaling_factor_gp, Decimal256::DECIMAL_PLACES as u32)?
        .without_scaling_factor(offer_asset_scaling_factor)
        .unwrap();

    let offer_amount_including_fee = offer_amount_without_scaling_factor.checked_mul(inv_one_minus_commission)?;
    let offer_amount_including_fee_uint128 = offer_amount_including_fee.to_uint128_with_precision(offer_precision)?;

    let fee = offer_amount_including_fee - offer_amount_without_scaling_factor;
    let fee_uint128 = fee.to_uint128_with_precision(offer_precision)?;

    Ok((offer_amount_including_fee_uint128, fee_uint128))
}

// --------x--------x--------x--------x--------x--------x--------
// --------x--------x AMP COMPUTE Functions   x--------x---------
// --------x--------x--------x--------x--------x--------x--------

/// ## Description
/// Compute the current pool amplification coefficient (AMP).
///
/// ## Params
/// * **math_config** is an object of type [`MathConfig`].
fn compute_current_amp(math_config: &MathConfig, env: &Env) -> StdResult<u64> {
    // Get block time
    let block_time = env.block.time.seconds();

    // If we are in the period of AMP change, we calculate the latest new AMP
    if block_time < math_config.next_amp_time {
        // initial and final AMPs
        let init_amp = Uint128::from(math_config.init_amp);
        let next_amp = Uint128::from(math_config.next_amp);

        // time elapsed since AMP change init and the total time range of AMP change
        let elapsed_time =
            Uint128::from(block_time).checked_sub(Uint128::from(math_config.init_amp_time))?;
        let time_range = Uint128::from(math_config.next_amp_time)
            .checked_sub(Uint128::from(math_config.init_amp_time))?;

        // Calculate AMP based on if AMP is being increased or decreased
        if math_config.next_amp > math_config.init_amp {
            let amp_range = next_amp - init_amp;
            let res = init_amp + (amp_range * elapsed_time).checked_div(time_range)?;
            Ok(res.u128() as u64)
        } else {
            let amp_range = init_amp - next_amp;
            let res = init_amp - (amp_range * elapsed_time).checked_div(time_range)?;
            Ok(res.u128() as u64)
        }
    } else {
        Ok(math_config.next_amp)
    }
}

// --------x--------x--------x--------x--------x--------x--------
// --------x--------x TWAP Helper Functions   x--------x---------
// --------x--------x--------x--------x--------x--------x--------

/// ## Description
/// Accumulate token prices for the asset pairs in the pool.
///
/// ## Params
/// * **math_config** is an object of type [`MathConfig`]
/// * **twap** is of [`Twap`] type. It consists of cumulative_prices of type [`Vec<(AssetInfo, AssetInfo, Uint128)>`] and block_time_last of type [`u64`] which is the latest timestamp when TWAP prices of asset pairs were last updated.
/// * **pools** is an array of [`DecimalAsset`] type items. These are the assets available in the pool.
pub fn accumulate_prices(
    deps: Deps,
    env: Env,
    math_config: MathConfig,
    twap: &mut Twap,
    pools: &[DecimalAsset],
) -> Result<(), ContractError> {
   let config = CONFIG.load(deps.storage)?;
   
    // Calculate time elapsed since last price update.
    let block_time = env.block.time.seconds();
    if block_time <= twap.block_time_last {
        return Ok(());
    }
    let time_elapsed = Uint128::from(block_time - twap.block_time_last);

    // Iterate over all asset pairs in the pool and accumulate prices.
    for (from, to, value) in twap.cumulative_prices.iter_mut() {
        
<<<<<<< HEAD
        let offer_asset_scaling_factor = scaling_factors.get(&from).cloned().unwrap_or(Decimal256::one());
        let ask_asset_scaling_factor = scaling_factors.get(&to).cloned().unwrap_or(Decimal256::one());

        let offer_asset = DecimalAsset {
            info: from.clone(),
            amount: Decimal256::one(),
        };

        // Offer asset scaled by the scaling factor
        let offer_asset_scaled = offer_asset.with_scaling_factor(offer_asset_scaling_factor)?;

        let (offer_pool, ask_pool) = select_pools(from, to, pools).unwrap();
        let return_amount = compute_swap(
            deps.storage,
            &env,
            &math_config,
            &offer_asset_scaled,
            &offer_pool,
            &ask_pool,
            pools,
            ask_asset_scaling_factor,
=======
        let amp = compute_current_amp(&math_config, &env)?;

        let spot_price = calc_spot_price(
            from, 
            to,
            pools, 
            config.fee_info.clone(),
            amp
>>>>>>> 0708c3fd
        )?;

        let ask_asset_precision = get_precision(deps.storage, &to)?;
        let return_amount = spot_price.price_including_fee.to_uint128_with_precision(ask_asset_precision)?;

        *value = value.wrapping_add(time_elapsed.checked_mul(return_amount)?);
    }

    // Update last block time.
    twap.block_time_last = block_time;
    Ok(())
}<|MERGE_RESOLUTION|>--- conflicted
+++ resolved
@@ -181,29 +181,6 @@
     // Iterate over all asset pairs in the pool and accumulate prices.
     for (from, to, value) in twap.cumulative_prices.iter_mut() {
         
-<<<<<<< HEAD
-        let offer_asset_scaling_factor = scaling_factors.get(&from).cloned().unwrap_or(Decimal256::one());
-        let ask_asset_scaling_factor = scaling_factors.get(&to).cloned().unwrap_or(Decimal256::one());
-
-        let offer_asset = DecimalAsset {
-            info: from.clone(),
-            amount: Decimal256::one(),
-        };
-
-        // Offer asset scaled by the scaling factor
-        let offer_asset_scaled = offer_asset.with_scaling_factor(offer_asset_scaling_factor)?;
-
-        let (offer_pool, ask_pool) = select_pools(from, to, pools).unwrap();
-        let return_amount = compute_swap(
-            deps.storage,
-            &env,
-            &math_config,
-            &offer_asset_scaled,
-            &offer_pool,
-            &ask_pool,
-            pools,
-            ask_asset_scaling_factor,
-=======
         let amp = compute_current_amp(&math_config, &env)?;
 
         let spot_price = calc_spot_price(
@@ -212,7 +189,6 @@
             pools, 
             config.fee_info.clone(),
             amp
->>>>>>> 0708c3fd
         )?;
 
         let ask_asset_precision = get_precision(deps.storage, &to)?;
