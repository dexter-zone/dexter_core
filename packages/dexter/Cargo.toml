[package]
name = "dexter"
<<<<<<< HEAD
version = "1.3.0"
authors = ["PersistenceLabs"]
edition = "2021"
description = "Dex optimized for liquid staked assets"
repository = "https://github.com/dexter-zone/dexter_core"
=======
version = "1.2.0"
authors = ["Persistence Labs"]
edition = "2021"
description = "Dex optimized for liquid staked assets"
repository = "https://github.com/dexter-zone/dexter_core"
license = "MIT OR Apache-2.0"
>>>>>>> 0708c3fd


[features]
# for quicker tests, cargo test --lib
# for more explicit tests, cargo test --features=backtraces
backtraces = ["cosmwasm-std/backtraces"]

[dependencies]
cw20 = "1.0.1"
cw20-base = { version = "1.0.1", features = ["library"] }
cosmwasm-std = "1.5.3"
schemars = "0.8.11"
serde = { version = "1.0.152", default-features = false, features = ["derive"] }
cw-storage-plus = "1.0.1"
uint = "0.9.5"
itertools = "0.10.5"
protobuf = { version = "2", features = ["with-bytes"] }
thiserror = "1.0.38"
cosmwasm-schema = "1.2.1"
<|MERGE_RESOLUTION|>--- conflicted
+++ resolved
@@ -1,19 +1,11 @@
 [package]
 name = "dexter"
-<<<<<<< HEAD
 version = "1.3.0"
-authors = ["PersistenceLabs"]
-edition = "2021"
-description = "Dex optimized for liquid staked assets"
-repository = "https://github.com/dexter-zone/dexter_core"
-=======
-version = "1.2.0"
 authors = ["Persistence Labs"]
 edition = "2021"
 description = "Dex optimized for liquid staked assets"
 repository = "https://github.com/dexter-zone/dexter_core"
 license = "MIT OR Apache-2.0"
->>>>>>> 0708c3fd
 
 
 [features]
